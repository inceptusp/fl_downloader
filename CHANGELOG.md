--- conflicted
+++ resolved
@@ -1,14 +1,9 @@
-<<<<<<< HEAD
-## 2.0.1
-
-=======
 ## 2.0.1+1
 
 * Fixed a README typo
 
 ## 2.0.1
 
->>>>>>> ca6815cf
 * Updated native build scripts to support AGP 8
 * Bumped min Flutter version to 3.10.0
 
